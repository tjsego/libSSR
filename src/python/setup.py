from pathlib import Path
from setuptools import setup

<<<<<<< HEAD
__version__ = (Path(__file__).resolve().parents[2] / 'VERSION.txt').read_text()
=======
__version__ = open(os.path.join(os.path.dirname(os.path.dirname(os.path.dirname(os.path.abspath(__file__)))),
                                'VERSION.txt')).readline().strip()
>>>>>>> 587b0b8a

setup(
    name='libssr',
    version=__version__,
    description='A library for stochastic simulation reproducibility',
    author="T.J. Sego",
    author_email="timothy.sego@medicine.ufl.edu",
    python_requires='>=3.8',
    install_requires=['numpy', 'mkstd >= 0.0.4'],
    packages=['libssr'],
    package_dir={'libssr': 'libssr'},
    package_data={'libssr': ['../../../LICENSE', '../../../VERSION.txt']}
)<|MERGE_RESOLUTION|>--- conflicted
+++ resolved
@@ -1,12 +1,7 @@
 from pathlib import Path
 from setuptools import setup
 
-<<<<<<< HEAD
 __version__ = (Path(__file__).resolve().parents[2] / 'VERSION.txt').read_text()
-=======
-__version__ = open(os.path.join(os.path.dirname(os.path.dirname(os.path.dirname(os.path.abspath(__file__)))),
-                                'VERSION.txt')).readline().strip()
->>>>>>> 587b0b8a
 
 setup(
     name='libssr',
